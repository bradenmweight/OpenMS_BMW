#
# @ 2023. Triad National Security, LLC. All rights reserved.
#
# This program was produced under U.S. Government contract 89233218CNA000001
# for Los Alamos National Laboratory (LANL), which is operated by Triad
# National Security, LLC for the U.S. Department of Energy/National Nuclear
# Security Administration. All rights in the program are reserved by Triad
# National Security, LLC, and the U.S. Department of Energy/National Nuclear
# Security Administration. The Government is granted for itself and others acting
# on its behalf a nonexclusive, paid-up, irrevocable worldwide license in this
# material to reproduce, prepare derivative works, distribute copies to the
# public, perform publicly and display publicly, and to permit others to do so.
#
# Authors:   Yu Zhang    <zhy@lanl.gov>
#          Ilia Mazin <imazin@lanl.gov>
#

from typing import Union, List
import warnings
import numpy
import scipy
from pyscf import lib
from pyscf import gto
from pyscf.lib import logger
from openms.lib.ov_blocks import one_e_blocks, block_diag
from openms.lib.ov_blocks import two_e_blocks, two_e_blocks_full


def get_bosonic_Ham(nmodes, nboson_states, omega, za, Fa, sc=None):
    r"""Construct Bosonic Hamiltonian in different representation
    after integrating out the electronic DOF.

    TODO: Finish constructing the Hb matrix in different representation:

        - Fock/CS representation.
        - FIXME: squeezed coherent state :math:`S(F)D(z)\ket{0}`
        - FIXME: Displaced squeezed state :math:`D(z)S(F)\ket{0}`
        - FIXME: Squeezed LF :math:`S(F) D(\hat{f})\ket{0}`
        - FIXME: LF squeezed :math:`D(\hat{f})S(F) \ket{0}`

    Bosonic Hamiltonain after integrating out the electronic DOF:

    .. math::

        H_b = \omega_\alpha b^\dagger_\alpha b_\alpha +
              \sqrt{\frac{\omega_\alpha}{2}}\langle\lambda_\alpha\cdot\boldsymbol{D}
              \rangle (b^\dagger_\alpha + b_\alpha)

    It becomes diagonal in the CS representation:

    .. math::

        H_{cs} = \omega_\alpha b^\dagger_\alpha b_\alpha

    In the SC representation, it is

    .. math::

        H_{sc} = \omega_\alpha b^\dagger_\alpha b_\alpha + TBA.

    In the VSQ + VLF representation:

    .. math::

       H_{VSQ} = & \omega_\alpha[\cosh(2r) b^\dagger_\alpha b_\alpha + \sinh^2(r)]
                 -\frac{1}{2}\sinh(2r)[b^2_\alpha + b^{\dagger 2}_\alpha]
                 \\
                 & + e^{-r} \sqrt{\frac{\omega_\alpha}{2}}\langle\Delta\lambda_\alpha\cdot\boldsymbol{D}
                  \rangle (b^\dagger_\alpha + b_\alpha).
    """

    boson_size = sum(nboson_states)
    Hb = numpy.zeros((boson_size, boson_size))

    idx = 0
    for imode in range(nmodes):

        mdim = nboson_states[imode]
        cosh2r = numpy.cosh(2.0 * Fa[imode])
        sinhr = numpy.sinh(Fa[imode])

        # diagonal term, doesn't include ZPE
        H0 = numpy.diag(numpy.arange(mdim) * cosh2r + sinhr * sinhr) * omega[imode]

        # off-diagonal term
        h_od = numpy.diag(numpy.sqrt(numpy.arange(1, mdim)), k = 1) \
            + numpy.diag(numpy.sqrt(numpy.arange(1, mdim)), k = -1)
        H0 += h_od * za[imode]

        # SC-QEDHF off-diagonal term (nboson > 1)
        if sc is not None:
            H0 += h_od * sc[imode]

        Hb[idx:idx+mdim, idx:idx+mdim] = H0
        idx += mdim

    return Hb


def get_dipole_ao(mol, add_nuc_dipole=True, origin_shift=None):
    r"""Return dipole moment matrix in atomic orbital (AO) basis.

    The first dimension specifies a Cartesian coordinate:
    (**X**, **Y**, **Z**).

    Parameters
    ----------
    mol : :class:`MoleBase <pyscf.gto.mole.MoleBase>`
        PySCF molecule object.

    Keyword Arguments
    -----------------
    add_nuc_dipole : bool
        Nuclear component in dipole moment matrix,
        **optional** ``default = True``.
    origin_shift : :class:`~numpy.ndarray`
        If not None, dipole computed as if
        molecule has been shifted away from
        origin by some distance,
        **optional** ``default = True``.

    Return
    ------
    dipole_ao : :class:`~numpy.ndarray`
        Dipole moment matrix.
    """

    origin = numpy.zeros(3, dtype=float)

    # Center of nuclear charge
    if add_nuc_dipole:
        charge_center = lib.einsum("i,ix->x",
                                   mol.atom_charges(), mol.atom_coords())
        charge_center /= numpy.sum(mol.atom_charges())

        origin += charge_center

    # Shift away from origin
    if origin_shift is not None:
        origin -= origin_shift

    with mol.with_common_orig(origin):
        dipole_ao = -mol.intor_symmetric("int1e_r", comp=3)
        return dipole_ao


def get_quadrupole_ao(mol, add_nuc_dipole=True, origin_shift=None):
    r"""Return quadrupole moment matrix in AO basis.

    .. math::

        Q_{uv} = & \bra{u} (\mu_{tot} e)^2 \ket{v} \\
             = & \bra{u} (e^T  Q  e) \ket{v} + 2 \bra{u} \mu  e \ket{v} (\mu_{nuc} e) + (\mu_{nuc} e)^2

    The first dimension specifies the vector direction:

        ========= ========= =========
         [0]: XX   [3]: XY   [6]: XZ
         [1]: YX   [4]: YY   [7]: YZ
         [2]: ZX   [5]: ZY   [8]: ZZ
        ========= ========= =========

    Diagonal elements correspond to:

        quadrupole_ao[0] = :math:`\boldsymbol{Q}_{XX}`

        quadrupole_ao[4] = :math:`\boldsymbol{Q}_{YY}`

        quadrupole_ao[8] = :math:`\boldsymbol{Q}_{ZZ}`

    The lower- and upper-triangles are related as:

        quadrupole_ao[1] = :math:`\boldsymbol{Q}_{YX}`

        quadrupole_ao[2] = :math:`\boldsymbol{Q}_{ZX}`

        quadrupole_ao[3] = :math:`(\boldsymbol{Q}_{YX})^T`

        quadrupole_ao[5] = :math:`\boldsymbol{Q}_{ZY}`

        quadrupole_ao[6] = :math:`(\boldsymbol{Q}_{ZX})^T`

        quadrupole_ao[7] = :math:`(\boldsymbol{Q}_{ZY})^T`

    Parameters
    ----------
    mol : :class:`MoleBase <pyscf.gto.mole.MoleBase>`
        PySCF molecule object.

    Keyword Arguments
    -----------------
    add_nuc_dipole : bool
        Nuclear component in quadrupole moment matrix,
        **optional** ``default = True``.
    origin_shift : :class:`~numpy.ndarray`
        If not None, dipole computed as if
        molecule has been shifted away from
        origin by some distance,
        **optional** ``default = True``.

    Return
    ------
    quadrupole_ao : :class:`~numpy.ndarray`
        Quadrupole moment matrix.
    """

    origin = numpy.zeros(3, dtype=float)

    # Center of nuclear charge
    if add_nuc_dipole == True:
        charge_center = lib.einsum("i,ix->x",
                                   mol.atom_charges(), mol.atom_coords())
        charge_center /= numpy.sum(mol.atom_charges())

        origin += charge_center

    # Shift away from origin
    if origin_shift is not None:
        origin -= origin_shift

    with mol.with_common_orig(origin):
        quadrupole_ao = -mol.intor("int1e_rr")
        return quadrupole_ao


class Boson(object):
    r"""Boson base class.

    At minimum, :meth:`~Boson.__init__` requires:

        1. PySCF molecule object for electronic quantities,
        2. frequency value and vector for each ``mode`` you wish to
           create in constructing :class:`Boson` object.

    Number of provided frequencies and vectors determines value of
    :attr:`nmodes`. ``nboson_states`` keyword argument defines particle number
    value for each ``mode``, ``default = 1`` for all modes.

    Note
    ----
    If coupling constants :attr:`gfac` are not provided,
    normalization constants for :attr:`vec` of each ``mode``
    are used.

    Parameters
    ----------
    mol : :class:`MoleBase <pyscf.gto.mole.MoleBase>`
        PySCF molecule object.
    omega : float, :class:`list[floats] <list>`, :class:`~numpy.ndarray`
        Bosonic frequencies, :math:`\omega_\alpha`.
    vec : list, :class:`~numpy.ndarray`
        Bosonic mode vectors, :math:`\boldsymbol{e}_\alpha`.

    Keyword Arguments
    -----------------
    gfac : float, :class:`list[floats] <list>`, :class:`~numpy.ndarray`
        Coupling constants, :math:`\lambda_\alpha`, **optional**.
    nboson_states : int, :class:`list[ints] <list>`, :class:`~numpy.ndarray`
        Number states for each mode, **optional**
        ``default = [1] * nmodes``.

    Attributes
    ----------
    boson_type : str
        Type of boson object.
    cavity_type : str
        Type of cavity environment.
    omega : :class:`~numpy.ndarray`
        Bosonic frequencies, :math:`\omega_\alpha`.
    vec : :class:`~numpy.ndarray`
        Bosonic mode vectors, :math:`\boldsymbol{e}_\alpha`.
    gfac : :class:`~numpy.ndarray`
        Coupling constants, :math:`\lambda_\alpha`.
    nmodes : int
        Number of boson modes, :code:`len(omega)`.
    nboson_states : :class:`~numpy.ndarray`
        Number states of each ``mode``.
    use_cs : bool
        Coherent-state basis if ``True``,
        otherwise use Fock basis.
    z_alpha : :class:`~numpy.ndarray`
        :math:`z_\alpha` of each ``mode``,
        non-zero in coherent-state.
    boson_coeff : :class:`list[ndarray] <list>`
        Bosonic eigenvectors of each ``mode``.
    e_boson : float
        Bosonic energy.
    verbose : int
        Level of output message detail.
    stdout :
        Where/how to output messages.

    _mol : :class:`MoleBase <pyscf.gto.mole.MoleBase>`
        PySCF molecule object.
    nao : int
        Size of electronic basis set.
    nelectron : int
        Number of electrons.

    _mf : :class:`RHF <mqed.qedhf.RHF>`
        Instance of OpenMS mean-field class.
    add_nuc_dipole : bool
        Include nuclear component in dipole/quadrupole,
        **optional** ``default = True``.
    origin_shift : :class:`~numpy.ndarray`
        XYZ coordinates by which to shift
        molecule away from origin,
        **optional** ``default = None``.
    complete_basis : bool
        Controls how OEI component is computed,
        **optional** ``default = True``.
    couplings : :class:`~numpy.ndarray`
        Coupling terms, :math:`\lambda_\alpha`,
        copy of :attr:`gfac`.
    couplings_bilinear : :class:`~numpy.ndarray`
        Bilinear coupling terms,
        :math:`\sqrt{\frac{\omega_\alpha}{2}} \lambda_\alpha`.
    couplings_self : :class:`~numpy.ndarray`
        Dipole self-energy coupling terms,
        :math:`\frac{1}{2} \lambda_\alpha^2`.
    couplings_var : :class:`~numpy.ndarray`
        Variational parameters, :math:`\boldsymbol{f}`.

        - ``Default = 0`` for each mode.
        - For SC-QED-HF, ``= 1`` for each ``mode``.
        - For VT-QED-HF, ``= 0.5`` for each ``mode``
          (if no values provided in arguments).
    couplings_res : :class:`~numpy.ndarray`
        Difference between :math:`1.0` and :attr:`couplings_var`.
        ``Default = 1`` for each ``mode``.
    optimize_varf : bool
        Optimize variational parameters, :math:`\boldsymbol{f}`.
        ``Default = False``.

    Raises
    ------
    ValueError
        Whenever provided parameter is not expected type or shape.
    NotImplementedError
        Most methods in :class:`Boson` are templates that
        are meant to be overwritten by its subclasses.
    """

    def __init__(
        self, mol, omega=None, vec=None, gfac=None,
        mf=None,
        nboson_states: Union[int, List[int]] = 1,
        add_nuc_dipole=True,
        **kwargs
    ):

        # PySCF molecule object
        self._mol = None
        if not isinstance(mol, gto.mole.MoleBase):
            err_msg = f"Parameter 'mol' is not an instance " + \
                      f"of MoleBase class, part of the PySCF " + \
                      f"quantum chemistry software package."
            logger.error(self, err_msg)
            raise ValueError(err_msg)

        else:
            self._mol = mol
            self.verbose = mol.verbose
            self.stdout = mol.stdout
            self.nelectron = mol.nelectron
            self.nao = mol.nao_nr()

        # Default: Include nuclear component in dipole/quadrupole
        self.add_nuc_dipole = add_nuc_dipole

        # Additional shift of molecule from dipole/quadrupole origin
        self.origin_shift = None
        if "origin_shift" in kwargs and kwargs["origin_shift"] is not None:

            o_shift = kwargs["origin_shift"].copy()
            if isinstance(o_shift, list):
                o_shift = numpy.asarray(o_shift, dtype=float)

            if (not isinstance(o_shift, numpy.ndarray)
                or o_shift.size != 3):
                err_msg = f"Parameter 'omega_shift' does " + \
                          f"not have dimension: len(3)."
                logger.error(self, err_msg)
                raise ValueError(err_msg)

            else:
                self.origin_shift = o_shift.copy()
                del (o_shift)


        # Determines if QED-OEI contribution constructed from
        # quadrupole moment matrix or product of dipole moment matrices
        self.complete_basis = kwargs.get("complete_basis", True)

        # Cavity modes and frequencies
        self.omega = self.nmodes = None

        if isinstance(omega, list):
            omega = numpy.asarray(omega, dtype=float)

        if not isinstance(omega, (float, numpy.ndarray)):
            err_msg = f"Parameter 'omega' is not float, " + \
                      f"list of floats, or ndarray of floats."
            logger.error(self, err_msg)
            raise ValueError(err_msg)

        else:
            if isinstance(omega, float):
                self.omega = numpy.asarray(omega, dtype=float)
            else:
                self.omega = omega.copy()
            self.nmodes = omega.size

            # Cavity mode photon occupation numbers
            if isinstance(nboson_states, list):
                if len(nboson_states) != len(omega):
                    raise ValueError(
                        "nboson_state must be an integer or a list with the same as the length of 'omega'"
                    )
                self.nboson_states = nboson_states
            else:
                self.nboson_states = [nboson_states for i in range(self.nmodes)]

        # Molecular coupling strengths
        self.gfac = None

        if gfac is not None:
            if isinstance(gfac, list):
                gfac = numpy.asarray(gfac, dtype=float)

            # Check if gfac is an array and has the same size as omega
            if (not isinstance(gfac, numpy.ndarray)
                or gfac.size != self.nmodes):
                err_msg = f"Parameter 'gfac' does not " + \
                          f"have dimension: len(omega)."
                logger.error(self, err_msg)
                raise ValueError(err_msg)

            else:
                self.gfac = gfac.copy()

        else:
            debug_msg = f"Parameter 'gfac' not provided, will use " + \
                        f"normalization constant of 'vec' parameter."
            logger.debug(self, debug_msg)

        # Cavity mode polarization vectors
        self.vec = None

        if isinstance(vec, list):
            vec = numpy.asarray(vec, dtype=float)

        if (not isinstance(vec, numpy.ndarray)
            or vec.shape != (self.nmodes, 3)):
            err_msg = f"Parameter 'vec' does not have " + \
                      f"dimensions: (len(omega), 3)."
            logger.error(self, err_msg)
            raise ValueError(err_msg)

        # Normalize vectors first, use normalization constants
        # as the gfac values, if coupling strengths were not provided
        else:
            m_cnsts = numpy.zeros(self.nmodes)
            for a in range(self.nmodes):
                cnst = m_cnsts[a] = numpy.sqrt(numpy.dot(vec[a], vec[a]))
                if cnst > 1e-15: # Prevent division by zero
                    vec[a] = vec[a] / cnst

            if self.gfac is None:
                self.gfac = m_cnsts.copy()
            del m_cnsts

            self.vec = vec.copy()

        # Cavity mode photon occupation numbers
        self.nboson_states = numpy.ones(self.nmodes, dtype=int)

        # Photon occupation specified by integer or list of integers
        if isinstance(nboson_states, int): # same occupation for all modes
            nboson_states = numpy.repeat(nboson_states, self.nmodes)
        elif isinstance(nboson_states, list): # each mode has own occupation
            nboson_states = numpy.asarray(nboson_states, dtype=int)

        if (isinstance(nboson_states, numpy.ndarray)
            and (nboson_states.size == self.nmodes)):

            if not all(i > 0 for i in nboson_states):
                err_msg = f"Elements of 'nboson_states' are " + \
                          f"not all integers > 0."
                logger.error(self, err_msg)
                raise ValueError(err_msg)

            else:
                self.nboson_states = nboson_states.copy()

        else:
            err_msg = f"Parameter 'nboson_states' is not int, " + \
                      f"list of ints, or ndarray of ints."
            logger.error(self, err_msg)
            raise ValueError(err_msg)

        # Photon wavefunction (default : coherent-state (CS))
        # Fock state representation if CS flag set to False
        self.use_cs = kwargs.get('use_cs', True)
        self.z_alpha = numpy.zeros(self.nmodes, dtype=float)

        # Providing CS "z_alpha" values also sets CS flag to False
        if "z_alpha" in kwargs and kwargs["z_alpha"] is not None:

            z_a = kwargs["z_alpha"].copy()
            if isinstance(z_a, list): # List to NumPy array
                z_a = numpy.asarray(z_a, dtype=float)

            if (not isinstance(z_a, numpy.ndarray) or z_a.size != self.nmodes):
                err_msg = f"Parameter 'z_alpha' does " + \
                          f"not have dimension: len(omega)."
                logger.error(self, err_msg)
                raise ValueError(err_msg)

            else:
                self.use_cs = False
                self.z_alpha = z_a.copy()

        if self.use_cs:
            logger.info(self, "CS basis for photon is used")
        else:
            logger.info(self, "Fock basis for photon is used")

        if "couplings_var" in kwargs:
            self.couplings_var = kwargs["couplings_var"]
            self.optimize_varf = False
        else:
            self.optimize_varf = True
            self.couplings_var = 0.5 * numpy.ones(self.nmodes)

        self.add_dse = kwargs.get("add_dse", True)

        self.squeezed_cs = kwargs.get("squeezed_cs", False)
        self.optimize_vsq = kwargs.get("optimize_vsq", False)
        self.squeezed_var = numpy.zeros(self.nmodes)
        if "squeezed_var" in kwargs:
            self.squeezed_var = kwargs["squeezed_var"]
            self.optimize_vsq = False

        # self.polarizations = numpy.zeros((3, self.nmodes), dtype=float) #replaced by vec

        # Pre-factors of PF Hamiltonian components from coupling strengths
        self.couplings = numpy.asarray(self.gfac, dtype=float)
        self.couplings_bilinear = numpy.zeros(self.nmodes, dtype=float)
        self.couplings_self = numpy.zeros(self.nmodes, dtype=float)
        self.e_boson_grad_r = numpy.zeros(self.nmodes, dtype=float)
        self.couplings_res = numpy.zeros(self.nmodes, dtype=float)

        for a in range(self.nmodes):
            self.couplings_bilinear[a] = (
                self.couplings[a] * numpy.sqrt(0.5 * self.omega[a])
            )
            self.couplings_res[a] = 1.0 - self.couplings_var[a]
            self.couplings_self[a] = 0.5 * self.couplings[a] ** 2

        # Variational attributes (default : QED-HF)
        self.optimize_varf = False

        # Boson info
        self.boson_type = self.__class__.__name__
        self.cavity_type = None
        self.e_boson = 0.0

        boson_size = sum(self.nboson_states)
        self.boson_coeff = numpy.zeros((boson_size, boson_size))
        for imode in range(self.nmodes):
            mdim = self.nboson_states[imode]
            idx = sum(self.nboson_states[:imode])
            self.boson_coeff[idx : idx + mdim, idx : idx + mdim] = numpy.eye(mdim)

        # Mean-field info
        self._mf = mf
        self.dipole_ao = None
        self.quadrupole_ao = None

        # Values used by 'post-hf integrals' methods
        # whether to shfit the h1 in post-hf integral with DSE_oei
        self.shift = kwargs.get("shift", False)

        # ------------------------------------
        # TODO: reorganize the following
        # get molecular attributes
        self.spin = mol.spin
        self.intor = mol.intor
        self.symmetry = mol.symmetry
        self.intor_symmetric = mol.intor_symmetric
        self._pseudo = mol._pseudo
        self._ecpbas = mol._ecpbas
        self._add_suffix = mol._add_suffix
        self.nao_nr = mol.nao_nr
        self.ao_loc_nr = mol.ao_loc_nr

        self._atm = mol._atm
        self._bas = mol._bas
        self._env = mol._env
        self.energy_nuc = mol.energy_nuc
        self.nelec = mol.nelec
        # ------------------------------------
        if self.verbose > 3:
            #self.print_summary()
            self.dump_flags()

    # ---------------------
    # General boson methods
    # ---------------------

    def displacement_exp_val(self, mode, factor, pdm, scale_by_exp=True):
        r"""
        \sum_{mn} <m|D(z)|n> * rho_{mn}, where z=diff_eta
        currently, the exp(-A^2/2) part is counted in the dis_exp_val!
        factor = numpy.exp(-0.5 * (tmp * diff_eta) ** 2) * dis_exp_val
        """
        from scipy.special import genlaguerre, factorial

        # Number of boson states
        mdim = self.nboson_states[mode]

        # Initialize matrix
        disp_mat = numpy.zeros((mdim, mdim, *factor.shape))

        # First compute lower triangle
        ind_m, ind_n = numpy.tril_indices(mdim, k=-1)
        for i_m, i_n in zip(ind_m, ind_n):

            # Factorial ratio
            ratio = factorial(i_n, exact=True) / factorial(i_m, exact=True)

            # Matrix elements
            disp_mat[i_m, i_n] = numpy.sqrt(ratio) * factor**(i_m - i_n) \
                                 * genlaguerre(n=i_n, alpha=(i_m - i_n))(factor**2)
            disp_mat[i_n, i_m] = disp_mat[i_m, i_n] * (-1.0)**(i_n - i_m) # upper triangle

        # Compute diagonal elements
        for ind_m in range(mdim):
            disp_mat[ind_m, ind_m] = genlaguerre(n=ind_m, alpha=0)(factor**2)

        # Compute exponential term, scale displacement matrix
        if scale_by_exp:
            gfact = numpy.exp(-0.5 * (factor)**2)
            disp_mat[:, :] *= gfact

        # Contract with photon density matrix
        exp_val = numpy.einsum("nm, mn...-> ...", pdm, disp_mat, optimize=True)

        return exp_val


    def displacement_deriv(self, mode, factor, pdm):

        from scipy.special import genlaguerre, factorial

        # Variables
        mdim = self.nboson_states[mode]
        omega = self.omega[mode]

        # Initialize matrix
        delta_disp_mat = numpy.zeros((mdim, mdim, *factor.shape))

        # First compute lower triangle
        ind_m, ind_n = numpy.tril_indices(mdim, k=-1)
        for i_m, i_n in zip(ind_m, ind_n):

            # Term 1: Gaussian factor derivative
            tmp1 = genlaguerre(n=i_n, alpha=(i_m - i_n))(factor**2) \
                   * factor**(i_m - i_n) * -2.0 * (factor / omega)

            # Term 2: A^(m-n) derivative
            tmp2 = genlaguerre(n=i_n, alpha=(i_m - i_n))(factor**2)
            if i_m - i_n > 1:
                tmp2 *= ((i_m - i_n) / omega * (factor)**(i_m - i_n - 1))
            else:
                tmp2 *= (1.0 / omega)

            # Term 3: Laguerre polynomial derivative
            if i_n > 0:
                tmp2 -= (factor)**(i_m - i_n) * (2.0 * factor / omega) \
                        * genlaguerre(n=(i_n - 1), alpha=(i_m - i_n + 1))(factor**2)

            # Scale terms by factorial and add together
            ratio = factorial(i_n, exact=True) / factorial(i_m, exact=True)
            delta_disp_mat[i_m, i_n] = numpy.sqrt(ratio) * (tmp1 + tmp2)
            delta_disp_mat[i_n, i_m] = (-1.0)**(i_n - i_m) * delta_disp_mat[i_m, i_n] # upper triangle

        # Compute diagonal elements
        for ind_m in range(mdim):
            delta_disp_mat[ind_m, ind_m] = genlaguerre(n=ind_m, alpha=0)(factor**2) \
                                           * -2.0 * (factor / omega)
            if ind_m > 0:
                delta_disp_mat[ind_m, ind_m] -= (2.0 * factor / omega) \
                                                * genlaguerre(n=(ind_m - 1), alpha=1)(factor**2)

        # Scale by Gaussian factor
        gfact = numpy.exp(-0.5 * (factor)**2)
        delta_disp_mat[:, :] *= gfact

        # Contract with photon density matrix
        exp_val = numpy.einsum("nm, mn...-> ...", pdm, delta_disp_mat, optimize=True)

        return exp_val


<<<<<<< HEAD
    def displacement_deriv_vt(self, mode, factor, pdm):

        from scipy.special import genlaguerre, factorial

        # Variables
        mdim = self.nboson_states[mode]
        couplings_var = self.couplings_var[mode]

        # Initialize matrix
        delta_disp_mat = numpy.zeros((mdim, mdim, *factor.shape))

        # First compute lower triangle
        ind_m, ind_n = numpy.tril_indices(mdim, k=-1)
        for i_m, i_n in zip(ind_m, ind_n):

            # Term 1: Gaussian factor derivative
            tmp1 = genlaguerre(n=i_n, alpha=(i_m - i_n))(factor**2) \
                   * factor**(i_m - i_n) * (factor ** 2) * (-1.0 / couplings_var)

            # Term 2: A^(m-n) derivative
            tmp2 = genlaguerre(n=i_n, alpha=(i_m - i_n))(factor**2)
            if i_m - i_n > 1:
                tmp2 *= ((i_m - i_n / couplings_var) * (factor)**(i_m - i_n - 1))
            else:
                tmp2 *= (factor / couplings_var)

            # Term 3: Laguerre polynomial derivative
            if i_n > 0:
                tmp2 -= (factor)**(i_m - i_n) * (factor ** 2) * (1.0 / couplings_var) \
                        * genlaguerre(n=(i_n - 1), alpha=(i_m - i_n + 1))(factor**2)

            # Scale terms by factorial and add together
            ratio = factorial(i_n, exact=True) / factorial(i_m, exact=True)
            delta_disp_mat[i_m, i_n] = numpy.sqrt(ratio) * (tmp1 + tmp2)
            delta_disp_mat[i_n, i_m] = (-1.0)**(i_n - i_m) * delta_disp_mat[i_m, i_n] # upper triangle

        # Compute diagonal elements
        for ind_m in range(mdim):
            delta_disp_mat[ind_m, ind_m] = genlaguerre(n=ind_m, alpha=0)(factor**2) \
                                           * (factor ** 2) * (-1.0 / couplings_var)
            if ind_m > 0:
                delta_disp_mat[ind_m, ind_m] -= (factor ** 2) * (1.0 / couplings_var) \
                                                * genlaguerre(n=(ind_m - 1), alpha=1)(factor**2)

        # Scale by Gaussian factor
        gfact = numpy.exp(-0.5 * (factor)**2)
        delta_disp_mat[:, :] *= gfact

        # Contract with photon density matrix
        exp_val = numpy.einsum("nm, mn...-> ...", pdm, delta_disp_mat, optimize=True)

        return exp_val


    def get_boson_dm(self, mode=None): # TODO: Remove eventually?
=======
    def get_boson_occ(self):
        r"""Return photon ``mode`` density matrix.

        Parameters
        ----------
        mode : int
            Index for ``mode`` stored in the object.

        Returns
        -------
        :class:`~numpy.ndarray`
            photon mode density matrix
        """

        nocc = numpy.zeros(self.nmodes)
        for mode in range(self.nmodes):
            mdim = self.nboson_states[mode]
            idx = 0
            if mode > 0:
                idx = sum(self.nboson_states[:mode])
            bc = self.boson_coeff[idx:idx+mdim, 0].copy()

            bc = bc * bc
            n0 = numpy.array(range(self.nboson_states[mode]))
            nocc[mode] = numpy.dot(bc, n0)
            print('bc =', bc, '\n', n0)
        return nocc

    def get_boson_dm(self, mode=None):
>>>>>>> 617b4fb5
        r"""Return photon ``mode`` density matrix.

        Parameters
        ----------
        mode : int
            Index for ``mode`` stored in the object.

        Returns
        -------
        :class:`~numpy.ndarray`
            photon mode density matrix
        """

        if mode is None:
            bc = self.boson_coeff[:, 0].copy()
            return numpy.outer(numpy.conj(bc), bc)

        mdim = self.nboson_states[mode]
        idx = 0
        if mode > 0:
            idx = sum(self.nboson_states[:mode]) #  + mode

        bc = self.boson_coeff[idx:idx+mdim, 0].copy()
        return numpy.outer(numpy.conj(bc), bc)


    def update_boson_coeff(self, dm):
        r"""Update eigenvectors for all modes in :class:`Boson`.

        Construct and diagonalize photonic component of the
        Pauli-Fierz Hamiltonian for ``mode`` of :class:`Boson`.
        Store eigenvectors in :attr:`boson_coeff`, update
        photonic energy, :attr:`e_boson`.

        Note: self.z_alpha can be different frm :math:`Tr[gD]` since self.z_alpha can
        be a fixed input variable.

        .. math::
            \hat{H}_\text{photon}
            &= \sum_\alpha \hat{H}^\alpha_\text{photon} \\
            \hat{H}^\alpha_\text{photon}
            &= \omega_\alpha \hat{b}^{\dagger}_{\alpha} \hat{b}_{\alpha}
             + \sqrt{\frac{\omega_\alpha}{2}} \boldsymbol{e}_\alpha
               \cdot \sum_{\mu\nu} \rho_{\mu\nu}
               \cdot \bra{\mu}{\lambda_\alpha \cdot \hat{D}}\ket{\nu} (\hat{b}^{\dagger}_{\alpha} + \hat{b}_{\alpha})

        where :math:`\boldsymbol{\rho}` is the provided electronic density matrix, ``dm``.

        --------------------------------------------------------------------

        The bosonic creation and annihilation operators act on photon number
        states as:

        .. math::
            \hat{b}^{\dagger} \hat{b} \ket{m} &= m \ket{m} \\
                  \hat{b}^{\dagger} \ket{m} &= \sqrt{m+1} \ket{m+1} \\
                  \hat{b} \ket{m} &= \sqrt{m} \ket{m-1}

        In the Fock/particle number basis, the off-diagonal bilinear
        interaction terms are:

        .. math::
            \bra{n}{\hat{b}^{\dagger} + \hat{b}}\ket{m}
            &= \bra{n}{\hat{b}^{\dagger}}\ket{m} + \bra{n}{\hat{b}}\ket{m} \\
            &= \bra{n}{\sqrt{m+1}}\ket{m+1} + \bra{n}{\sqrt{m}}\ket{m-1} \\
            &= \delta_{m+1, n} \sqrt{m+1} + \delta_{m-1, n} \sqrt{m}

        .. note::
            In coherent-state representation, photonic Hamiltonian
            has only diagonal terms.
            :math:`\hat{H}_{\text{photon}}=\sum_{\alpha}\omega_{\alpha}\hat{b}^{\dagger}_{\alpha}\hat{b}_{\alpha}`


        In the VSQ representation: (TBA)

        Parameters
        ----------
        dm : :class:`~numpy.ndarray`
            Density matrix.

        Returns
        -------
        :class:`~numpy.ndarray`, :class:`~numpy.ndarray`
            Eigenvalues and eigenvectors of the photonic Hamiltonian.
        """

        # we assume noninteracting bosons at this moment
        za = lib.einsum("pq, Xpq ->X", dm, self.gmat) - self.z_alpha
        za *= self.couplings_res * numpy.sqrt(self.omega/2.0) # only consider the residual part

        # Bilinear SC-/VT-QED terms (nphoton > 1)
        bilinear = numpy.zeros(self.nmodes)
        if hasattr(self._mf, "eta"):
            bilinear = numpy.einsum("ap, app-> a", self._mf.eta, self._mf.dm_do)
            bilinear *= (self.couplings * self.couplings_var)
        else:
            bilinear = None

        # Squeezing parameter values
        Fa = self.squeezed_var

        # Bosonic Hamiltonian matrix
        hmat = get_bosonic_Ham(self.nmodes, self.nboson_states, self.omega, za, Fa, sc=bilinear)

        # Photon cavity mode eigenvectors
        e, c = scipy.linalg.eigh(hmat)
        idx = numpy.argmax(abs(c.real), axis=0)
        e = e[idx]
        c[:,c[idx,numpy.arange(len(e))].real<0] *= -1

        # Photon ground state energy
        Etot = 0.0
        # we did't include ZPE here # TODO: Double-check
        idx = 0
        for imode in range(self.nmodes):
            mdim = self.nboson_states[imode]
            sinh2r = numpy.sinh(2.0 * Fa[imode])
            cosh2r = numpy.cosh(2.0 * Fa[imode])

            p = c[idx:idx+mdim,0].conj() * c[idx:idx+mdim,0]
            nw = (numpy.arange(mdim) + 0.5) * cosh2r - 0.5
            nw_grad = (numpy.arange(mdim) + 0.5) * sinh2r * 2.0
            Etot += self.omega[imode] * numpy.dot(p, nw)
            self.e_boson_grad_r[imode] = self.omega[imode] * numpy.dot(p, nw_grad)
            idx += mdim

        self.e_boson = Etot
        self.boson_coeff = c
        return self


    # def update_mean_field(self, mf, **kwargs):
    #     r"""
    #     Update with attributes from mean-field object, parameter ``mf``.

    #     Called by OpenMS mean-field constructors, save in :attr:`._mf`.
    #     Overwrite :attr:`verbose` and :attr:`stdout` values. For each ``mode``,
    #     call :func:`init_boson_coeff_guess` to save initial boson coefficient
    #     guess in :attr:`boson_coeff`.

    #     If ``couplings_var`` keyword argument is provided to function:
    #         1. store in :attr:`couplings_var`,
    #         2. update :attr:`optimize_varf` flag to ``True``,
    #         3. call :func:`update_couplings` to update
    #            :attr:`couplings_res`.

    #     :attr:`optimize_varf` flag update **(in step 2, above)** can
    #     be overwritten/undone if additional ``optimize_varf=False``
    #     keyword argument is provided.

    #     Parameters
    #     ----------
    #     mf : :class:`RHF <mqed.qedhf.RHF>`
    #         Instance of OpenMS mean-field class.

    #     Keyword Arguments
    #     -----------------
    #     couplings_var : float, :class:`list[floats] <list>`, :class:`~numpy.ndarray`
    #         Variational parameter values, :math:`f_\alpha`.
    #         **Optional**
    #     optimize_varf : bool
    #         Whether to optimize variational parameters.
    #         **Optional,** ``default = False``

    #     Raises
    #     ------
    #     ValueError
    #         Whenever provided parameter is not expected type or shape.
    #     """

    #     self._mf = mf
    #     self.verbose = mf.verbose
    #     self.stdout = mf.stdout
    #     self.nao = mf.nao

    #     # Variational parameters and optimization flag (if provided)
    #     if "couplings_var" in kwargs and kwargs["couplings_var"] is not None:

    #         # QED-HF
    #         if type(self._mf) == qedhf.RHF:
    #             warn_msg = f"QED-HF does not require variational parameters."
    #             logger.warn(self, warn_msg)

    #         # SC/VT-QED-HF
    #         elif type(self._mf) in (scqedhf.RHF, vtqedhf.RHF):

    #             if isinstance(kwargs["couplings_var"], list):
    #                 kwargs["couplings_var"] = numpy.asarray(kwargs["couplings_var"],
    #                                                         dtype=float)

    #             if (not isinstance(kwargs["couplings_var"], numpy.ndarray) or
    #                 kwargs["couplings_var"].size != self.nmodes):
    #                 err_msg = f"Parameter 'couplings_var' does " + \
    #                           f"not have dimension: len(omega)."
    #                 logger.error(self, err_msg)
    #                 raise ValueError(err_msg)

    #             # SC-QED-HF
    #             if type(self._mf) == scqedhf.RHF:

    #                 if not all(i == 1.0 for i in kwargs["couplings_var"]):
    #                     err_msg = f"Value of 'f' parameter must be 1.0 for " + \
    #                               f"each mode when mean-field is SC-QED-HF."
    #                     logger.error(self, err_msg)
    #                     raise ValueError(err_msg)

    #                 if ("optimize_varf" in kwargs and kwargs["optimize_varf"] == True):
    #                     warn_msg = f"Cannot optimize 'f' in SC-QED-HF. " + \
    #                                f"Valus fixed to 1.0 for each mode."
    #                     logger.warn(self, warn_msg)

    #                 self.couplings_var = kwargs["couplings_var"].copy()
    #                 self.update_couplings()
    #                 self.optimize_varf = False

    #             # VT-QEDHF
    #             if type(self._mf) == vtqedhf.RHF:

    #                 self.couplings_var = kwargs["couplings_var"].copy()
    #                 self.update_couplings()
    #                 self.optimize_varf = True

    #                 if ("optimize_varf" in kwargs and kwargs["optimize_varf"] == False):
    #                     self.optimize_varf = False

    #         else:
    #             err_msg = f"Mean-field object must be " + \
    #                       f"instance of OpenMS QED object."
    #             logger.error(self, err_msg)
    #             raise ValueError(err_msg)

    #     # Ensure SC/VT-QEDHF coupling is correct
    #     else:
    #         if type(self._mf) == scqedhf.RHF:
    #             self.couplings_var = numpy.ones(self.nmodes,
    #                                             dtype=float)
    #             self.update_couplings()
    #             self.optimize_varf = False

    #         elif type(self._mf) == vtqedhf.RHF:
    #             self.couplings_var = 0.5 * numpy.ones(self.nmodes,
    #                                                   dtype=float)
    #             self.update_couplings()
    #             self.optimize_varf = True

    #     # Modified dipole moment matrix
    #     self.dipole_ao = self.get_dipole_ao()
    #     self.gmat = self.get_gmat_ao()

    #     # Modified quadrupole moment matrix, only for "complete_basis"
    #     if self.complete_basis:
    #         self.quadrupole_ao = self.get_quadrupole_ao()
    #         self.q_lambda_ao = self.get_q_lambda_ao()

    #     return self


    def update_couplings(self):
        r"""Update :attr:`couplings_res` by ``1.0 - couplings_var``."""
        self.couplings_res = numpy.ones(self.nmodes) - self.couplings_var
        return self

    def dump_flags(self):
        if self.verbose < logger.INFO:
            return self

        logger.info(self, '\n\n******** %s ********', self.__class__)
        logger.info(self, 'boson_type = %s', self.__class__.__name__)
        logger.info(self, 'complete_basis = %s', self.complete_basis)
        logger.info(self, 'add_nuc_dipole = %s', self.add_nuc_dipole)
        if self.origin_shift is not None:
            logger.info(self, 'origin_shift = %.3f   %.3f   %.3f', *(self.origin_shift))
        logger.info(self, 'optimize_varf = %s', self.optimize_varf)
        logger.info(self, 'use_cs  = %s', self.use_cs)
        logger.info(self, 'add_dse = %s', self.add_dse)
        logger.info(self, 'nmodes = %d\n', self.nmodes)
        for a in range(self.nmodes):
            logger.info(self, '------ cavity mode #%s ------', (a + 1))
            logger.info(self, 'nboson_states[%s] = %d', *(a, self.nboson_states[a]))
            logger.info(self, 'omega[%s] = %.2f', *(a, self.omega[a]))
            logger.info(self, 'vec[%s] = %.3f   %.3f   %.3f', *(a, *self.vec[a]))
            if self.use_cs:
                logger.info(self, 'coherent_state[%s] = %.10f', *(a, self.z_alpha[a]))
            logger.info(self, '== %s ==', ("PF Hamiltonian"))
            logger.info(self, 'couplings[%s] = %.10f', *(a, self.couplings[a]))
            logger.info(self, 'couplings_bilinear[%s] = %.10f', *(a, self.couplings_bilinear[a]))
            logger.info(self, 'couplings_dse[%s] = %.10f', *(a, self.couplings_self[a]))
            logger.info(self, '== %s ==', ("SC/VT-QED-HF"))
            logger.info(self, 'couplings_var[%s] = %.10f', *(a, self.couplings_var[a]))
            logger.info(self, 'couplings_res[%s] = %.10f', *(a, self.couplings_res[a]))

        return self

    # ----------------------
    # Template boson methods
    # ----------------------

    def update_cs(self):
        r"""Template method to update :math:`z_\alpha` values in CS representation."""
        raise NotImplementedError("Subclasses must implement this method.")

    def get_gmat_so(self):
        """Template method to get coupling matrix in SO."""
        raise NotImplementedError("Subclasses must implement this method.")

    def get_dse_hcore(self):
        r"""Template method to construct DSE-mediated OEI in AO basis."""
        raise NotImplementedError("Subclasses must implement this method.")

    def get_dse_jk(self):
        r"""Template method to construct DSE-mediated J/K matrices in AO basis."""
        raise NotImplementedError("Subclasses must implement this method.")

    def get_quadrupole_ao(self):
        r"""Template method to construct quadrupole moment matrix in AO basis."""
        raise NotImplementedError("Subclasses must implement this method.")

    def get_polarized_quadrupole_ao(self):
        r"""Template method to construct polarized quadrupole moment matrix in AO basis."""
        raise NotImplementedError("Subclasses must implement this method.")

    def get_q_lambda_ao(self):
        r"""Template method to construct polarized dipole self-energy matrix in AO basis."""
        raise NotImplementedError("Subclasses must implement this method.")

    def get_gmat_ao(self):
        r"""Template method to construct polarized interaction matrix in AO basis."""
        raise NotImplementedError("Subclasses must implement this method.")

    def get_geb_ao(self):
        r"""Template method to construct bilinear interaction matrix in AO basis."""
        raise NotImplementedError("Subclasses must implement this method.")

    def get_dipole_ao(self):
        r"""Template method to construct dipole moment matrix in AO basis."""
        raise NotImplementedError("Subclasses must implement this method.")

    def get_geb_ao_1der(self, mode):
        raise NotImplementedError

    def construct_g_dse_JK(self):
        r"""DSE-mediated JK matrix"""
        raise NotImplementedError("Subclasses must implement this method.")


class Photon(Boson):
    r"""Photon subclass."""
    def __init__(self, *args, **kwargs):

        super().__init__(*args, **kwargs)

        self.gmat = None
        self.q_lambda_ao = None

        # Values used by 'post-hf integrals' methods
        self.ptot = self.pa = self.pb = None
        self.ca = self.cb = None
        self.na = self.nb = None
        self.const = None

        return

    # --------------
    # QED-HF methods
    # --------------

    def update_cs(self, dm):
        r"""Update :math:`z_\alpha` values.

        If :attr:`use_cs` ``= True``, update values
        stored in :attr:`z_alpha`.

        .. math::

            z_\alpha = \langle \lambda\cdot \boldsymbol{D}\rangle


        Parameters
        ----------
        dm : :class:`~numpy.ndarray`
            Density matrix.

        Returns
        -------
        :class:`~numpy.ndarray`
            Updatec :attr:`z_alpha`, stored in :attr:`z_alpha`.

        .. warning::
            Relate to the working equations, found in the theory,
            the values of :math:`z_\alpha` computed here differ by
            a factor of :math:`-\frac{1}{\sqrt{2\omega_\alpha}}`.
        """

        if self.use_cs:
            self.z_alpha = lib.einsum("pq, Xpq ->X", dm, self.gmat)
        return self


    def add_oei_ao(self, dm, s1e=None, residue=False, compute_grad=False):
        r"""Compute QED-RHF boson-mediated 1e- integrals.

        return DSE-mediated oei.. This is universal for bare HF or QED-HF.
        DSE-mediated oei:

        (to be updated for the many-photon case)

        .. math::

            & -\langle \lambda\cdot D\rangle g^\alpha_{uv} - 0.5 q^\alpha_{uv} + z^2 S/N_e \\
            & = -\text{Tr}[\rho g^\alpha] g^\alpha_{uv} - 0.5 q^\alpha_{uv} + z^2 S/N_e \\
            & = -zg - 0.5 * q (\text{or }g^2) + z^2 S/N_e

        since :math:`z^2 = z^2 * \text{Tr}[S D] /N_e = \text{Tr}[(z^2/N_eS)D]`
        i.e., we can add z^2/Ne*S into oei, where S is the overlap, Ne is total energy
        and Ne = Tr[SD].

        Regardless of Fock basis or coherent-state (CS) representation,
        return quadrupole-modified OEI contribution, which arises
        from the DSE term of the PF Hamiltonian:

        .. math::
            \boldsymbol{h}_{\tt{DSE}} &= \boldsymbol{h}_{\tt{bare}} - \frac{1}{2}
                                 \sum_\alpha \sum_{\mu\nu} \rho_{\mu\nu}
                                 \cdot \boldsymbol{\tilde{q}}^\alpha_{\mu\nu} \\
            \boldsymbol{\tilde{q}}^\alpha_{\mu\nu} &= \lambda_{\alpha}^2
                                           \cdot \boldsymbol{Q}^\alpha_{\mu\nu}

        where :math:`\boldsymbol{Q}^\alpha` is the polarized quadrupole moment matrix
        in the AO basis.

        In CS representation, when :attr:`use_cs` ``= True``, additional
        DSE-mediated contribution to the OEI is included:

        .. math::
            \boldsymbol{h}_{\tt{CS}} &= \boldsymbol{h}_{\tt{DSE}} - \boldsymbol{\tilde{d}}^\alpha
                                \sum_\alpha \sum_{\mu\nu} \rho_{\mu\nu}
                                \cdot \bra{\mu}{\hat{D}}\ket{\nu} \\
            \boldsymbol{\tilde{d}}^\alpha_{\mu\nu} &= \lambda_\alpha
                                           \cdot \boldsymbol{D}^\alpha_{\mu\nu}

        where :math:`\boldsymbol{D}^\alpha` is the polarized dipole moment matrix in
        the AO basis.

        Also in CS representation, :math:`E_{\tt{QED-HF}}` includes DSE
        term:

        .. math::
            E_{\tt{QED-HF}} = E_{\tt{HF}}
                            + \frac{1}{2} \sum_\alpha
                              \langle
                              [ \lambda_\alpha \cdot
                                (\hat{D} - \langle{\hat{D}}\rangle_{\mu\nu})
                              ]^2
                              \rangle

        that can also be included via the OEI, since:

        .. math::
            \langle
            [ \lambda_\alpha
            \cdot (\hat{D} - \langle{\hat{D}}\rangle_{\mu\nu})]^2
            \rangle
            &= \langle [ \lambda_\alpha
               \cdot (\hat{D} - \langle{\hat{D}}\rangle_{\mu\nu})]^2
               \rangle
               \cdot \frac{\text{Tr}[\boldsymbol{S} \cdot \boldsymbol{\rho}]}
               {N_{\tt{elec}}} \\
            &= \tt{Tr}
               \left[
               \frac{[ \lambda_\alpha \cdot
               (\hat{D} - \langle{\hat{D}}\rangle_{\mu\nu})]^2}
               {N_{\tt{elec}}} \boldsymbol{S} \cdot \boldsymbol{\rho}
               \right]

        where :math:`\boldsymbol{\rho}` is the provided electronic density matrix,
        ``dm``.

        Parameters
        ----------
        dm : :class:`~numpy.ndarray`
            Density matrix.
        s1e : :class:`~numpy.ndarray`
            Overlap matrix, **optional**
            (computed if not provided).
        residue : bool
            Multiply by pre-factor if ``True``.

              - used by VT-QED-HF solver
              - **optional,** ``default = False``

        Return
        ------
        dse_oei : :class:`~numpy.ndarray`
            DSE-mediated OEI for all photon modes.
        """

        if s1e is None: s1e = self._mf.get_ovlp(self._mol)

        self.get_q_dot_lambda()
        self.get_gmatao()
        if self.use_cs:
            self.update_cs(dm)

        gvar2 = numpy.ones(self.nmodes)
        if residue:
            if self.add_dse:
                # (1-f) ^2
                gvar2 = self.couplings_res**2 # element-wise
            else:
                # f^2 - 2f = f * (f-2)
                gvar2 = self.couplings_var * (self.couplings_var - 2.0)
            dg = - 2.00 * self.couplings_res # 2(f-1)

        oei = - lib.einsum("Xpq, X->pq", self.gmat, gvar2 * self.z_alpha)
        if compute_grad:
            oei_grad = - lib.einsum("Xpq, X->pq", self.gmat, dg * self.z_alpha)

        # the following part comes from the DSE
        if self.add_dse:
            if self.complete_basis:
                tmp_term = - self.q_lambda_ao
                # oei -= 0.5 * lib.einsum("Xpq, X->pq", self.q_lambda_ao, gvar2)
            else:
                s_eval, s_evec = scipy.linalg.eigh(s1e)
                idx = s_eval > 1e-15
                s_inv = numpy.dot(s_evec[:, idx] / s_eval[idx], s_evec[:, idx].conj().T)
                tmp_term = lib.einsum("Xpr, rs, Xsq-> Xpq", self.gmat, s_inv, self.gmat)

            oei += 0.5 * lib.einsum("X, Xpq-> pq", gvar2, tmp_term)
            if compute_grad:
                oei_grad += 0.5 * lib.einsum("X, Xpq-> pq", dg, tmp_term)
            del (tmp_term)

        # FIXME: this will cause problem to VT/VSQ gradient with respect to f as e_boson is not function of f
        # DSE + boson energy (beyond |0> state)
        z2s = (0.5 * numpy.sum(self.z_alpha**2 * gvar2) + self.e_boson)* s1e/self._mol.nelectron
        # z2s = (0.5 * numpy.sum(self.z_alpha**2 * gvar2))* s1e/self._mol.nelectron
        oei += z2s
        if compute_grad:
            oei_grad += 0.5 * numpy.sum(self.z_alpha**2 * dg) * s1e/self._mol.nelectron

        # bilinear term
        # off-diaognal (photonic) block
        idx = 0
        for imode in range(self.nmodes):
            shift = numpy.eye(self.gmat.shape[1]) * self.z_alpha[imode] #/ mol.nelectron
            shift = s1e * self.z_alpha[imode]
            gtmp = (self.gmat[imode] - shift)
            gtmp *= numpy.sqrt(0.5*self.omega[imode])

            ci = self.boson_coeff[idx : idx + self.nboson_states[imode], 0]
            pdm = numpy.outer(numpy.conj(ci), ci)
            mdim = self.nboson_states[imode]
            h_od = numpy.diag(numpy.sqrt(numpy.arange(1, mdim)), k = 1) \
               + numpy.diag(numpy.sqrt(numpy.arange(1, mdim)), k = -1)
            ph_exp_val = numpy.sum(h_od * pdm)

            oei += ph_exp_val * gtmp * self.couplings_res[imode]
            if compute_grad:
                # d(1-f) /df = -1
                oei_grad -= ph_exp_val * gtmp

            idx += self.nboson_states[imode]
        if compute_grad:
            return oei, oei_grad
        return oei


    # def get_dse_hcore(self, dm=None, s1e=None, residue=False):
    #     r"""Compute QED-RHF boson-mediated 1e- integrals.

    #     Deprecation warning:
    #     this function will be deprecated as it same as add_oei_ao and
    #     this term include bilinear as well. the function name is misleading

    #     Regardless of Fock basis or coherent-state (CS) representation,
    #     return quadrupole-modified OEI contribution, which arises
    #     from the DSE term of the PF Hamiltonian:

    #    .. math::
    #        \boldsymbol{h}_{\tt{DSE}} &= \boldsymbol{h}_{\tt{bare}} - \frac{1}{2}
    #                             \sum_\alpha \sum_{\mu\nu} \rho_{\mu\nu}
    #                             \cdot \boldsymbol{\tilde{q}}^\alpha_{\mu\nu} \\
    #        \boldsymbol{\tilde{q}}^\alpha_{\mu\nu} &= \lambda_{\alpha}^2
    #                                       \cdot \boldsymbol{Q}^\alpha_{\mu\nu}
    #
    #    where :math:`\boldsymbol{Q}^\alpha` is the polarized quadrupole moment matrix
    #    in the AO basis.

    #     In CS representation, when :attr:`use_cs` ``= True``, additional
    #     DSE-mediated contribution to the OEI is included:

    #    .. math::
    #        \boldsymbol{h}_{\tt{CS}} &= \boldsymbol{h}_{\tt{DSE}} - \boldsymbol{\tilde{d}}^\alpha
    #                            \sum_\alpha \sum_{\mu\nu} \rho_{\mu\nu}
    #                            \cdot \bra{\mu}{\hat{D}}\ket{\nu} \\
    #        \boldsymbol{\tilde{d}}^\alpha_{\mu\nu} &= \lambda_\alpha
    #                                       \cdot \boldsymbol{D}^\alpha_{\mu\nu}

    #    where :math:`\boldsymbol{D}^\alpha` is the polarized dipole moment matrix in
    #    the AO basis.

    #     Also in CS representation, :math:`E_{\tt{QED-HF}}` includes DSE
    #     term:

    #    .. math::
    #        E_{\tt{QED-HF}} = E_{\tt{HF}}
    #                        + \frac{1}{2} \sum_\alpha
    #                          \langle
    #                          [ \lambda_\alpha \cdot
    #                            (\hat{D} - \langle{\hat{D}}\rangle_{\mu\nu})
    #                          ]^2
    #                          \rangle

    #    that can also be included via the OEI, since:

    #    .. math::
    #        \langle
    #        [ \lambda_\alpha
    #        \cdot (\hat{D} - \langle{\hat{D}}\rangle_{\mu\nu})]^2
    #        \rangle
    #        &= \langle [ \lambda_\alpha
    #           \cdot (\hat{D} - \langle{\hat{D}}\rangle_{\mu\nu})]^2
    #           \rangle
    #           \cdot \frac{\text{Tr}[\boldsymbol{S} \cdot \boldsymbol{\rho}]}
    #           {N_{\tt{elec}}} \\
    #        &= \tt{Tr}
    #           \left[
    #           \frac{[ \lambda_\alpha \cdot
    #           (\hat{D} - \langle{\hat{D}}\rangle_{\mu\nu})]^2}
    #           {N_{\tt{elec}}} \boldsymbol{S} \cdot \boldsymbol{\rho}
    #           \right]

    #    where :math:`\boldsymbol{\rho}` is the provided electronic density matrix,
    #    ``dm``.

    #     Parameters
    #     ----------
    #     dm : :class:`~numpy.ndarray`
    #         Density matrix.
    #     s1e : :class:`~numpy.ndarray`
    #         Overlap matrix, **optional**
    #         (computed if not provided).
    #     residue : bool
    #         Multiply by pre-factor if ``True``.

    #           - used by VT-QED-HF solver
    #           - **optional,** ``default = False``

    #     Return
    #     ------
    #     dse_oei : :class:`~numpy.ndarray`
    #         DSE-mediated OEI for all photon modes.
    #     """

    #     warnings.warn(
    #         "The 'get_dse_hcore' function is deprecated, please use add_oei_ao" +
    #         "instead because since boson-mediated oei part includes both DSE and bilinear term",
    #         DeprecationWarning,
    #         stacklevel=2,
    #     )

    #     if s1e is None:
    #         s1e = self._mf.get_ovlp(self._mol)

    #     # Always shift OEI with photon ground state energy
    #     dse_oei = self.e_boson * s1e / self.nelectron

    #     # DSE contribution
    #     g_dse = numpy.ones(self.nmodes) if not residue else \
    #             (self.couplings_res ** 2)

    #     if self.complete_basis:
    #         dse_oei -= 0.5 * lib.einsum("X, Xpq-> pq", g_dse, self.q_lambda_ao)
    #     else:
    #         s_eval, s_evec = scipy.linalg.eigh(s1e)
    #         idx = s_eval > 1e-15
    #         s_inv = numpy.dot(s_evec[:, idx] / s_eval[idx], s_evec[:, idx].conj().T)

    #         tmp_term = lib.einsum("Xpr, rs, Xsq-> Xpq", self.gmat, s_inv, self.gmat)
    #         dse_oei += 0.5 * lib.einsum("X, Xpq-> pq", g_dse, tmp_term)
    #         del (tmp_term)

    #     # DSE contributions to OEI and total energy from coherent-state representation
    #     if self.use_cs == True:
    #         dse_oei += 0.5 * numpy.sum(self.z_alpha**2 * g_dse) * s1e / self.nelectron
    #         dse_oei -= lib.einsum("X, Xpq-> pq", g_dse * self.z_alpha, self.gmat)

    #     # E-P bilinear coupling contribution
    #     g_ep = numpy.ones(self.nmodes) if not residue else \
    #            self.couplings_res

    #     ep_term = numpy.zeros((self.nao, self.nao))
    #     for a in range(self.nmodes):

    #         shift = s1e * self.z_alpha[a]
    #         gtmp = (self.gmat[a] - shift) * numpy.sqrt(0.5 * self.omega[a])
    #         gtmp *= g_ep[a]

    #         ph_exp_val = self.get_bdag_minus_b_expval(a)
    #         ep_term += (gtmp * ph_exp_val)

    #     dse_oei -= ep_term
    #     del (g_ep, shift, gtmp, ph_exp_val, ep_term)

    #     return dse_oei


    def get_dse_jk(self, dm, residue=False): # TODO: Check if this is also depreciated?
        r"""
        Return DSE-mediated :math:`J` and :math:`K` matrices.

        Uses parts of :external:func:`hf.get_jk <pyscf.scf.hf.get_jk>`
        function from PySCF to generalize construction of DSE-mediated
        :math:`J/K` matrices for an input of multiple density matrices.

        .. warning::
            This term exists in both Fock/particle-number basis and
            within the coherent-state (CS) representation. Therefore,
            stored :attr:`z_alpha` values are not used, as these are
            set to an array of zeros when not in CS representation.

        .. math::
            J^\tt{DSE}_{\mu\nu} &= \sum_{\lambda\sigma} \rho_{\lambda\sigma}
                                   \sum_\alpha (\mu\nu|\lambda\sigma)^\alpha
                                 = \sum_{\lambda\sigma} \rho_{\lambda\sigma}
                                   \sum_\alpha g^\alpha_{\mu\nu} g^\alpha_{\lambda\sigma} \\
            K^\tt{DSE}_{\mu\nu} &= \sum_{\lambda\sigma} \rho_{\lambda\sigma}
                                   \sum_\alpha (\mu\sigma|\lambda\nu)^\alpha
                                 = \sum_{\lambda\sigma} \rho_{\lambda\sigma}
                                   \sum_\alpha g^\alpha_{\mu\sigma} g^\alpha_{\lambda\nu}

        Parameters
        ----------
        dm : :class:`~numpy.ndarray`
            Density matrix.
        residue : bool
            Multiply by pre-factor if ``True``.

              - used by VT-QED-HF solver
              - **optional,** ``default = False``

        Returns
        -------
        :class:`~numpy.ndarray`, :class:`~numpy.ndarray`
            DSE contributions to Coulomb :math:`(J)` and Exchange
            :math:`(K)` matrices of all photon modes, for each
            density matrix provided.
        """

        # Support input 'dm' being multiple density matrices
        dm = numpy.asarray(dm, order='C')
        dm_shape = dm.shape
        dm = dm.reshape(-1, self.nao, self.nao)
        n_dm = dm.shape[0]
        if n_dm > 1:
            log_msg = f"J/K matices constructed for {n_dm} density matrices."
            logger.debug(self, log_msg)

        # Scale by residual in VT-QED-HF
        g_dse = numpy.ones(self.nmodes) if not residue else \
                self.couplings_res * self.couplings_res

        j_dse = numpy.zeros((n_dm, self.nao, self.nao))
        k_dse = numpy.zeros((n_dm, self.nao, self.nao))

        # J/K matrices for all input density matrices
        for i in range(n_dm):

            # Coulomb (J)
            tmp_term = lib.einsum("Xpq, qp-> X", self.gmat, dm[i])
            j_dse[i] += lib.einsum("X, Xpq-> pq", g_dse * tmp_term, self.gmat)
            del (tmp_term)

            # Exchange (K)
            tmp_term = lib.einsum("Xpr, Xsq, sr-> Xpq", self.gmat, self.gmat, dm[i])
            k_dse[i] += lib.einsum("X, Xpq-> pq", g_dse, tmp_term)
            del (tmp_term)

        return j_dse.reshape(dm_shape), k_dse.reshape(dm_shape)


    def get_quadrupole_ao(self):
        r"""Return quadrupole moment matrix in AO basis."""
        return get_quadrupole_ao(self._mol,
                                 add_nuc_dipole=self.add_nuc_dipole,
                                 origin_shift=self.origin_shift)


    def get_polarized_quadrupole_ao(self, mode):
        r"""Return product of ``mode`` vector and quadrupole moment matrix.

        Returns product of the transversal polarization vector of
        photon ``mode`` and quadrupole moment matrix :attr:`quadrupole_ao`.

        .. math::
            \boldsymbol{Q}_\alpha = \boldsymbol{e}_\alpha
                         \cdot \bra{\mu}{\hat{Q}}\ket{\nu}
                         \cdot \boldsymbol{e}_\alpha

        Parameters
        ----------
        mode : int
            Index for ``mode`` stored in the object.

        Returns
        -------
        :class:`~numpy.ndarray`
            Quadrupole moment matrix polarized by photon mode.
        """

        outer_prod = numpy.outer(self.vec[mode], self.vec[mode]).reshape(-1)
        return lib.einsum("X, Xuv-> uv", outer_prod, self.quadrupole_ao)


    def get_q_lambda_ao(self):
        r"""Compute dipole self-energy matrix for all modes in AO basis.

        .. math::
            \boldsymbol{\tilde{q}} = \sum_\alpha \cdot
                             \bra{\mu}{(\boldsymbol{\lambda}_\alpha\cdot\hat{D})^2}\ket{\nu}

        Function only runs if :attr:`q_lambda_ao` is not ``None``.

        Returns
        -------
        :class:`~numpy.ndarray`
            Modified quadrupole moment matrix in AO basis.
        """

        q_lambda_ao = numpy.zeros((self.nmodes, self.nao, self.nao))

        for a in range(self.nmodes):

            q_lambda_ao[a] += self.get_polarized_quadrupole_ao(a)

            debug_msg = f"{self.boson_type} mode #{a + 1}: " + \
                        f"Norm of polarized quadrupole moment 'Q_ao' = " + \
                        f"{numpy.linalg.norm(q_lambda_ao[a])}"
            logger.debug(self, debug_msg)

        return lib.einsum("X, Xuv-> Xuv", (self.couplings ** 2), q_lambda_ao)


    def get_q_dot_lambda(self):
        r"""same as get_q_lambda_ao, one of them will be deprecated!!!"""
        # Tensor:  <u|r_i * r_y> * v_x * v_y
        if self.q_lambda_ao is None:
            self.q_lambda_ao = numpy.empty((self.nmodes, self.nao, self.nao))

            if self.quadrupole_ao is None:
                self.quadrupole_ao = self.get_quadrupole_ao()

            for mode in range(self.nmodes):
                x_out_y = numpy.outer(self.vec[mode], self.vec[mode]).reshape(-1)
                x_out_y *= self.couplings[mode] ** 2
                self.q_lambda_ao[mode] = numpy.einsum("J,Juv->uv", x_out_y, self.quadrupole_ao)
        logger.debug(self, f" Norm of Q_ao {numpy.linalg.norm(self.q_lambda_ao)}")
        return self


    def get_dipole_ao(self):
        r"""Return dipole moment matrix in AO basis."""
        return get_dipole_ao(self._mol,
                             add_nuc_dipole=self.add_nuc_dipole,
                             origin_shift=self.origin_shift)


    def get_polarized_dipole_ao(self, mode):
        """
        Gets the product between the photon transversal polarization
        and the dipole moments.
        """

        if self.dipole_ao is None:
            self.dipole_ao = self.get_dipole_ao()

        return numpy.einsum("x,xuv->uv", self.vec[mode], self.dipole_ao)


    def get_gmat_ao(self):
        r"""Compute interaction matrix for all modes in AO basis.

        .. math::
            \boldsymbol{\tilde{d}} = \sum_\alpha \cdot
                             \mel*{\mu}{\boldsymbol{\la}_\alpha\cdot\hat{D}}{\nu}
        Function only runs if :attr:`gmat` is not ``None``.


        Returns
        -------
        :class:`~numpy.ndarray`
            Interaction matrix, stored in :attr:`gmat`.
        """

        gmat = lib.einsum("Xc, cuv-> Xuv", self.vec, self.dipole_ao)

        for a in range(self.nmodes):
            debug_msg = f"{self.boson_type} mode #{a + 1}: " + \
                        f"Norm of 'gmat_ao' w/o lambda: " + \
                        f"{numpy.linalg.norm(gmat[a])}"
            logger.debug(self, debug_msg)

        return lib.einsum("X, Xuv-> Xuv", self.couplings, gmat)


    def get_gmatao(self):
        r"""Compute interaction matrix for all modes in AO basis.

        Only difference from get_geb_ao is the sqrt(w/2) factor in get_geb_ao

        TODO: get_gmat_ao or this one will be deprecated

        .. math::
            \boldsymbol{\tilde{d}} = \sum_\alpha \cdot
                             \bra{\mu}{\boldsymbol{\lambda}_\alpha\cdot\hat{D}}\ket{\nu}

        Function only runs if :attr:`gmat` is not ``None``.


        Returns
        -------
        :class:`~numpy.ndarray`
            Interaction matrix, stored in :attr:`gmat`.
        """

        if self.gmat is None:
            gmat = numpy.empty((self.nmodes, self.nao, self.nao))

            for mode in range(self.nmodes):
                gmat[mode] = self.get_polarized_dipole_ao(mode) #* self.couplings[mode]
                logger.debug(self, f" Norm of gao without w {numpy.linalg.norm(gmat[mode])}")

                gmat[mode] *= self.couplings[mode]
                #gmat = numpy.einsum("Jx,J,xuv->Juv", self.vec, self.gfac, self.dipole_ao)
            self.gmat = gmat

        return self


    def get_geb_ao(self, mode):
        r"""Return bilinear interaction term of ``mode`` in :class:`Boson`.

        Gets the bilinear interaction term in the AO basis, i.e., the g in g(b+b^+).

        The bilinear interaction term of ``mode`` is :attr:`gmat[mode] <gmat>`,
        scaled by a frequency-dependent term:

        .. math::
            \sqrt{\frac{\omega_\alpha}{2}} \boldsymbol{\tilde{d}}^\alpha
            = \sqrt{\frac{\omega_\alpha}{2}}
              \cdot \bra{\mu}{\boldsymbol{\lambda}_\alpha \cdot \hat{D}}\ket{\nu}

        Parameters
        ----------
        mode : int
            Index for ``mode`` stored in the object.

        Returns
        -------
        :class:`~numpy.ndarray`
            Interaction matrix of mode scaled by frequency term.
        """
        logger.debug(self, " construct bilinear interation term in AO")
        g_eb = self.get_polarized_dipole_ao(mode)
        logger.debug(self, f" Norm of gao without w {numpy.linalg.norm(g_eb)}")
        g_eb *= self.couplings_bilinear[mode]

        return g_eb

    def get_bdag_minus_b_expval(self, mode): # TODO: Probably remove this eventually

        mdim = self.nboson_states[mode]

        h_od = numpy.diag(numpy.sqrt(numpy.arange(1, mdim)), k = 1) \
               + numpy.diag(numpy.sqrt(numpy.arange(1, mdim)), k = -1)
        pdm = self.get_boson_dm(mode)
        return numpy.sum(h_od * pdm)


    # -----------------------------------
    # Post-HF integrals (coupled-cluster)
    # -----------------------------------

    def get_omega(self):
        return self.omega


    def get_mos(self):
        r"""
        get MO coefficients.
        """

        mf = self._mf
        self.nmo = 2 * self._mol.nao_nr()
        if mf.mo_coeff is None:
            mf.kernel()
        if mf.mo_occ.ndim == 1:
            ca = cb = mf.mo_coeff
            na = nb = int(mf.mo_occ.sum() // 2)
        else:
            ca, cb = mf.mo_coeff
            na, nb = int(mf.mo_occ[0].sum()), int(mf.mo_occ[1].sum())
        self.ca, self.cb = ca, cb
        self.na, self.nb = na, nb
        self.pa = numpy.einsum("ai,bi->ab", ca[:, :na], ca[:, :na])
        self.pb = numpy.einsum("ai,bi->ab", cb[:, :nb], cb[:, :nb])
        self.ptot = block_diag(self.pa, self.pb)


    def tmat(self):
        """
        Returns T-matrix in spin orbital (SO) basis.
        """
        t = self._mf.get_hcore()
        return block_diag(t, t)


    def fock(self):
        from pyscf import scf
        from pyscf.scf import ghf

        if self.pa is None or self.pb is None:
            raise Exception("Cannot build Fock without density ")

        h1 = self._mf.get_hcore()

        # add DSE-oei contribution
        if not self.shift:
            h1 += self.add_oei_ao(self.pa+self.pb)


        ptot = block_diag(self.pa, self.pb)
        h1 = block_diag(h1, h1)

        # this only works for bare HF
        #myhf = scf.GHF(self._mol)
        #fock = h1 + myhf.get_veff(self._mol, dm=ptot)

        # we use jk_buld from mf object instead
        jkbuild = self._mf.get_jk
        vj, vk = ghf.get_jk(self._mol, dm=ptot, hermi=1, jkbuild=jkbuild)
        #vj, vk = self._mf.get_jk(self._mol, dm=self.pa+self.pb, hermi=1) # in ao
        fock = h1 + vj - vk

        return fock


    def hf_energy(self):
        # this only works with bare HF
        F = self.fock()
        T = self.tmat()
        ptot = block_diag(self.pa, self.pb)

        Ehf = numpy.einsum("ij,ji->", ptot, F)
        Ehf += numpy.einsum("ij,ji->", ptot, T)
        # print(f"Electronic energy in hf_energy()= {Ehf}")
        if self.shift:
            return 0.5 * Ehf + self._mf.energy_nuc() + self.const
        else:
            return 0.5 * Ehf + self._mf.energy_nuc()


    def g_fock(self):
        if self.ca is None: self.get_mos()

        na, nb = self.na, self.nb
        Co = block_diag(self.ca[:, :na], self.cb[:, :nb])
        Cv = block_diag(self.ca[:, na:], self.cb[:, nb:])

        F = self.fock()
        logger.debug(self, f" -YZ: F.shape = {F.shape}")
        logger.debug(self, f" -YZ: Norm of F with DSE oei {numpy.linalg.norm(F)}")

        if self.shift:
            Foo = numpy.einsum("pi,pq,qj->ij", Co, F, Co) - 2 * numpy.einsum(
                "I,pi,Ipq,qj->ij", self.xi, Co, self.gmatso, Co
            )
            Fov = numpy.einsum("pi,pq,qa->ia", Co, F, Cv) - 2 * numpy.einsum(
                "I,pi,Ipq,qa->ia", self.xi, Co, self.gmatso, Cv
            )
            Fvo = numpy.einsum("pa,pq,qi->ai", Cv, F, Co) - 2 * numpy.einsum(
                "I,pa,Ipq,qi->ai", self.xi, Cv, self.gmatso, Co
            )
            Fvv = numpy.einsum("pa,pq,qb->ab", Cv, F, Cv) - 2 * numpy.einsum(
                "I,pa,Ipq,qb->ab", self.xi, Cv, self.gmatso, Cv
            )
        else:
            Foo = numpy.einsum("pi,pq,qj->ij", Co, F, Co)
            Fov = numpy.einsum("pi,pq,qa->ia", Co, F, Cv)
            Fvo = numpy.einsum("pa,pq,qi->ai", Cv, F, Co)
            Fvv = numpy.einsum("pa,pq,qb->ab", Cv, F, Cv)
        return one_e_blocks(Foo, Fov, Fvo, Fvv)


    def get_I(self, full=False):
        from pyscf import ao2mo
        if self.ca is None: self.get_mos()

        nao = self.nmo // 2
        na, nb = self.na, self.nb
        C = numpy.hstack((self.ca, self.cb))

        if False: # TODO: potential error? if full==False?
            # don't add DSE-mediated eri
            eri = ao2mo.general(self._mol, [C,]*4, compact=False).reshape([self.nmo,]*4)
        else:
            # add the DSE-mediated eri
            bare_eri =  self._mol.intor("int2e", aosym="s1")
            for mode in range(self.nmodes):
                bare_eri += numpy.einsum("pq,rs->pqrs", self.gmat[mode], self.gmat[mode])
            eri = ao2mo.general(bare_eri, [C,]*4, compact=False).reshape([self.nmo,]*4)

        eri[:nao, nao:] = eri[nao:, :nao] = eri[:, :, :nao, nao:] = eri[:, :, nao:, :nao] = 0

        Ua_mo = eri.transpose(0, 2, 1, 3) - eri.transpose(0, 2, 3, 1)
        logger.debug(self, f" -YZ: Norm of I with DSE eri {numpy.linalg.norm(Ua_mo)}")

        if full:
            return Ua_mo

        temp = [i for i in range(self.nmo)]
        oidx = temp[:na] + temp[self.nmo // 2 : self.nmo // 2 + nb]
        vidx = temp[na : self.nmo // 2] + temp[self.nmo // 2 + nb :]
        # print("\nnorm(I_mo)=", numpy.linalg.norm(Ua_mo))

        vvvv = Ua_mo[numpy.ix_(vidx, vidx, vidx, vidx)]
        vvvo = Ua_mo[numpy.ix_(vidx, vidx, vidx, oidx)]
        vovv = Ua_mo[numpy.ix_(vidx, oidx, vidx, vidx)]
        vvoo = Ua_mo[numpy.ix_(vidx, vidx, oidx, oidx)]
        oovv = Ua_mo[numpy.ix_(oidx, oidx, vidx, vidx)]
        vovo = Ua_mo[numpy.ix_(vidx, oidx, vidx, oidx)]
        vooo = Ua_mo[numpy.ix_(vidx, oidx, oidx, oidx)]
        ooov = Ua_mo[numpy.ix_(oidx, oidx, oidx, vidx)]
        oooo = Ua_mo[numpy.ix_(oidx, oidx, oidx, oidx)]

        #vvov = Ua_mo[numpy.ix_(vidx, vidx, oidx, vidx)]
        #ovvv = Ua_mo[numpy.ix_(oidx, vidx, vidx, vidx)]
        #voov = Ua_mo[numpy.ix_(vidx, oidx, oidx, vidx)]
        #ovvo = Ua_mo[numpy.ix_(oidx, vidx, vidx, oidx)]
        #ovov = Ua_mo[numpy.ix_(oidx, vidx, oidx, vidx)]
        #oovo = Ua_mo[numpy.ix_(oidx, oidx, vidx, oidx)]
        #ovoo = Ua_mo[numpy.ix_(oidx, vidx, oidx, oidx)]

        return two_e_blocks(vvvv=vvvv,
               vvvo=vvvo, vovv=vovv,
               vvoo=vvoo, oovv=oovv,
               vovo=vovo, vooo=vooo,
               ooov=ooov, oooo=oooo)
    g_aint = get_I


    def mfG(self):
        if self.pa is None: self.get_mos()

        ptot = block_diag(self.pa, self.pb)
        if self.shift:
            mfG = numpy.zeros(self.nmodes)
        else:
            g = self.gmatso
            mfG = numpy.einsum("Ipq,qp->I", g, ptot)

        return (mfG, mfG)


    def gint(self):
        if self.ca is None: self.get_mos()

        na = self.na
        nb = self.nb
        Co = block_diag(self.ca[:, :na], self.cb[:, :nb])
        Cv = block_diag(self.ca[:, na:], self.cb[:, nb:])

        g = self.gmatso.copy()
        oo = numpy.einsum("Ipq,pi,qj->Iij", g, Co, Co)
        ov = numpy.einsum("Ipq,pi,qa->Iia", g, Co, Cv)
        vo = numpy.einsum("Ipq,pa,qi->Iai", g, Cv, Co)
        vv = numpy.einsum("Ipq,pa,qb->Iab", g, Cv, Cv)
        g = one_e_blocks(oo, ov, vo, vv)

        return (g, g)


    def get_gmat_so(self):
        r"""e-photon coupling matrix in SO basis."""
        if self.dipole_ao is None: self.get_dipole_ao()
        if self.quadrupole_ao is None: self.get_quadrupole_ao()
        if self.pa is None: self.get_mos()


        self.get_gmat_ao()
        # gmatso
        #gmatso = [
        #    block_diag(self.gmat[i], self.gmat[i]) for i in range(len(self.gmat))
        #]
        # add factor of sqrt(w/2) into the coupling
        gmatso = [
           block_diag(
               self.gmat[i] * numpy.sqrt(self.omega[i] / 2),
               self.gmat[i] * numpy.sqrt(self.omega[i] / 2),
           )
           for i in range(len(self.gmat))
        ]
        self.gmatso = numpy.asarray(gmatso)

        if self.shift:
            self.xi = numpy.einsum("Iab,ab->I", self.gmatso, self.ptot) / self.omega
            self.const = -numpy.einsum("I,I->", self.omega, self.xi**2)

        return self
    kernel = get_gmat_so


# class phonon which will compute the phonon modes and e-ph coupling strength
class Phonon(Boson):
    r"""Phonon subclass."""
    def __init__(self, *args, **kwargs):
        super().__init__(*args, **kwargs)

        self.vmat = None  #

    def relax(self):
        raise NotImplementedError("Method not implemented!")


if __name__ == "__main__":
    import numpy
    from pyscf import gto
    from openms.mqed import qedhf

    mol = gto.M()
    mol.atom = """H 0 0 0; F 0 0 1.75202"""
    mol.unit = "Angstrom"
    mol.basis = "sto3g"
    mol.verbose = 3
    mol.build()

    nmodes = 1

    omega = numpy.zeros(nmodes)
    omega[0] = 0.5

    gfac = numpy.zeros(nmodes)
    gfac[0] = 0.05

    vec = numpy.zeros((nmodes, 3))
    vec[0, :] = 0.05 * numpy.asarray([0.0, 0.0, 1.0])

    qed = Photon(mol, omega=omega, vec=vec)
    hf = qedhf.RHF(mol, qed)
    hf.max_cycle = 200
    hf.conv_tol = 1.0e-8
    hf.diis_space = 10
    mf = hf.run()

    qed = Photon(mol, mf=mf, omega=omega, vec=vec, gfac=gfac)
    qed.kernel()

    for i in range(nmodes):
        g_eb = qed.get_geb_ao(i)
        print("e-ph coupling matrix of mode ", i, "is \n", g_eb)

    # get I
    I = qed.get_I()
    F = qed.g_fock()<|MERGE_RESOLUTION|>--- conflicted
+++ resolved
@@ -704,7 +704,6 @@
         return exp_val
 
 
-<<<<<<< HEAD
     def displacement_deriv_vt(self, mode, factor, pdm):
 
         from scipy.special import genlaguerre, factorial
@@ -759,8 +758,6 @@
         return exp_val
 
 
-    def get_boson_dm(self, mode=None): # TODO: Remove eventually?
-=======
     def get_boson_occ(self):
         r"""Return photon ``mode`` density matrix.
 
@@ -789,8 +786,8 @@
             print('bc =', bc, '\n', n0)
         return nocc
 
-    def get_boson_dm(self, mode=None):
->>>>>>> 617b4fb5
+
+    def get_boson_dm(self, mode=None): # TODO: Remove eventually?
         r"""Return photon ``mode`` density matrix.
 
         Parameters
