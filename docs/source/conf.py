# Configuration file for the Sphinx documentation builder.

# -- Project information
import os
import sys

project = 'OpenMS'
copyright = 'Copyright 2024. Triad National Security, LLC. All rights reserved.'
author = 'Yu Zhang'
sys.path.insert(0, os.path.abspath('../../openms'))

# import module seems not working in readthedoc build
#import openms
release = '0.2.0'
version = "0.2.0" #openms.__version__

# -- General configuration

extensions = [
    'sphinx.ext.intersphinx',
    'sphinx.ext.napoleon',
    'sphinx.ext.githubpages',
    'sphinx.ext.mathjax',
    'sphinx.ext.viewcode',
    'sphinx.ext.autodoc',
    'sphinx.ext.autosummary',
    #'sphinx.ext.duration',
    #'sphinx.ext.doctest',
    'sphinxcontrib.bibtex',
]

bibtex_bibfiles = ['refs.bib']

intersphinx_mapping = {
    'python': ('https://docs.python.org/3', None),
    'scipy': ('https://docs.scipy.org/doc/scipy', None),
    'pyscf': ('https://pyscf.org', None),
}
#intersphinx_mapping = {
#    'matplotlib': ('https://matplotlib.org/stable', None),
#    'numpy': ('https://numpy.org/doc/stable', None),
#    'numpy-tutorials': ('https://numpy.org/numpy-tutorials', None),
#    'numpydoc': ('https://numpydoc.readthedocs.io/en/latest', None),
#    'python': ('https://docs.python.org/3/', None),
#    'sphinx': ('https://www.sphinx-doc.org/en/master/', None),
#}
intersphinx_disabled_reftypes = ['std']

napoleon_preprocess_types = True

# MathJax customization
mathjax3_config = {

    'loader': {'load': ['tex-chtml',
                        '[tex]/upgreek',
                        '[tex]/physics',
                        '[tex]/boldsymbol',
                        '[tex]/html',
                        '[tex]/mathtools',
                        '[tex]/mhchem']
    },

    'tex': {'packages': {'[+]': ['upgreek',
                                 'physics',
                                 'boldsymbol',
                                 'html',
                                 'mathtools',
                                 'mhchem']
            },

<<<<<<< HEAD
=======
            # 'macros': {'cf': ["\\hat{a}^{\\dagger}_{{#1}}", 1],
            #            'af': ["\\hat{a}_{{#1}}", 1],
            #            'cb': ["\\hat{b}^{\\dagger}_{{#1}}", 1],
            #            'ab': ["\\hat{b}_{{#1}}", 1],
            #            'al': "{\\alpha}",
            #            'be': "{\\beta}",
            #            'om': "{\\omega}",
            #            'si': "{\\sigma}",
            #            'la': "{\\lambda}",
            #            'ra': "{\\rightarrow}",
            #             'h': ["{h}_{{#1}}^{{#2}}", 2],
            #             'f': ["{f}_{{#1}}^{{#2}}", 2],
            #             'g': ["{g}_{{#1}}^{{#2}}", 2],
            #             'v': ["{v}_{{#1}}^{{#2}}", 2],
            #             't': ["{t}_{{#1}}^{{#2}}", 2],
            #             'd': ["{\\delta}_{{#1}}^{{#2}}", 2],
            #            'bm': ["\\boldsymbol{{#1}}", 1],
            #            'tt': ["\\text{#1}", 1]
            # },

>>>>>>> d8de96f2
            'mathtools': {'multlinegap': '1em',
                          'multlined-pos': 'c',
                          'firstline-afterskip': '',
                          'lastline-preskip': '',
                          'smallmatrix-align': 'c',
                          'shortvdotsadjustabove': '.2em',
                          'shortvdotsadjustbelow': '.2em',
                          'centercolon': False,
                          'centercolon-offset': '.04em',
                          'thincolon-dx': '-.04em',
                          'thincolon-dw': '-.08em',
                          'use-unicode': False,
                          'prescript-sub-format': '',
                          'prescript-sup-format': '',
                          'prescript-arg-format': '',
                          'allow-mathtoolsset': True,
                          'pairedDelimiters': {},
                          'tagforms': {}
            },
    }
}

# The name of the Pygments (syntax highlighting) style to use.
pygments_style = 'sphinx'

# The suffix of source filenames.
source_suffix = {'.rst': 'restructuredtext'}

# The master toctree document.
master_doc = 'index'

# Add any paths that contain templates here, relative to this directory.
templates_path = ['_templates']

# Latex files
latex_documents = [
  ('index', 'OpenMS.tex', u'OpenMS Documentation',
   u'Yu Zhang \\textless{}zhy@lanl.gov\\textgreater{}', 'manual'),
  # manual is the document class, must be at the end. otherwise it will cause problems
  # when 'make latexpdf'
]

latex_elements = {
    'preamble': r'''
\usepackage{braket}
\usepackage{amsmath}
\usepackage{amssymb}
'''
}

# -- Options for HTML output
html_theme = 'sphinx_rtd_theme'

# -- Options for EPUB output
epub_show_urls = 'footnote'<|MERGE_RESOLUTION|>--- conflicted
+++ resolved
@@ -68,8 +68,6 @@
                                  'mhchem']
             },
 
-<<<<<<< HEAD
-=======
             # 'macros': {'cf': ["\\hat{a}^{\\dagger}_{{#1}}", 1],
             #            'af': ["\\hat{a}_{{#1}}", 1],
             #            'cb': ["\\hat{b}^{\\dagger}_{{#1}}", 1],
@@ -90,7 +88,6 @@
             #            'tt': ["\\text{#1}", 1]
             # },
 
->>>>>>> d8de96f2
             'mathtools': {'multlinegap': '1em',
                           'multlined-pos': 'c',
                           'firstline-afterskip': '',
